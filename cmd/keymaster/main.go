--- conflicted
+++ resolved
@@ -114,13 +114,10 @@
 	cmd.AddCommand(importCmd)
 	cmd.AddCommand(trustHostCmd)
 	cmd.AddCommand(exportSSHConfigCmd)
-<<<<<<< HEAD
-	cmd.AddCommand(decommissionCmd)
-=======
 	cmd.AddCommand(backupCmd)
 	cmd.AddCommand(restoreCmd)
 	cmd.AddCommand(migrateCmd)
->>>>>>> a5c3462f
+  cmd.AddCommand(decommissionCmd)
 
 	// Set version
 	cmd.Version = version
@@ -608,7 +605,6 @@
 	return deploy.RunDeploymentForAccount(account, false)
 }
 
-<<<<<<< HEAD
 // decommissionCmd represents the 'decommission' command.
 // It removes SSH access by cleaning up authorized_keys files and deleting accounts from the database.
 var decommissionCmd = &cobra.Command{
@@ -819,7 +815,8 @@
 	}
 
 	return nil, fmt.Errorf("no account found with identifier: %s (try ID, user@host, or label)", identifier)
-=======
+}
+
 // restoreCmd represents the 'restore' command.
 // It restores the database from a compressed JSON backup file.
 var restoreCmd = &cobra.Command{
@@ -1059,5 +1056,4 @@
 
 	// Return a new store instance for the target.
 	return db.NewStore(dbType, targetDB)
->>>>>>> a5c3462f
 }