--- conflicted
+++ resolved
@@ -29,21 +29,8 @@
 // NewDeployer creates a new SSH connection and returns a Deployer.
 // For bootstrap connections, use NewBootstrapDeployer instead.
 func NewDeployer(host, user, privateKey string) (*Deployer, error) {
-<<<<<<< HEAD
 	return newDeployerInternal(host, user, privateKey, false)
 }
-=======
-	// Define the host key callback once to be reused.
-	hostKeyCallback := func(hostname string, remote net.Addr, key ssh.PublicKey) error {
-		// The hostname passed to the callback can include the port. We need to strip it
-		// to ensure we're looking up the correct key in our database. The `hostname`
-		// argument to this callback is the address we are dialing.
-		hostForLookup, _, err := net.SplitHostPort(hostname)
-		if err != nil {
-			// If SplitHostPort fails, it means there was no port, so we use the original string.
-			hostForLookup = hostname
-		}
->>>>>>> 63f92600
 
 // NewBootstrapDeployer creates a new SSH connection for bootstrap operations.
 // It accepts any host key and saves it to the database for future connections.
@@ -51,7 +38,6 @@
 	return newDeployerInternal(host, user, privateKey, true)
 }
 
-<<<<<<< HEAD
 // newDeployerInternal is the internal implementation for creating deployers.
 func newDeployerInternal(host, user, privateKey string, isBootstrap bool) (*Deployer, error) {
 	// Define the host key callback based on bootstrap mode.
@@ -74,22 +60,6 @@
 			}
 
 			return nil // Accept the key for bootstrap
-=======
-		// Check if we have a trusted key for this host in our database.
-		knownKey, err := db.GetKnownHostKey(hostForLookup)
-		if err != nil {
-			return fmt.Errorf("failed to query known_hosts database: %w", err)
-		}
-
-		// If we don't have a key, this is the first connection.
-		if knownKey == "" {
-			return fmt.Errorf("unknown host key for %s. run 'keymaster trust-host' to add it", hostForLookup)
-		}
-
-		// If the key exists, it must match exactly.
-		if knownKey != presentedKey {
-			return fmt.Errorf("!!! HOST KEY MISMATCH FOR %s !!!\nRemote key presented: %s\nThis could be a man-in-the-middle attack", hostForLookup, presentedKey)
->>>>>>> 63f92600
 		}
 	} else {
 		// Normal mode: verify host keys
