--- conflicted
+++ resolved
@@ -13,11 +13,7 @@
 vendor/
 
 # Common editor/IDE folders
-<<<<<<< HEAD
-.vscode/
 .claude/
-=======
->>>>>>> a5c3462f
 .idea/
 .keymaster.yaml
 keymaster.db-wal
