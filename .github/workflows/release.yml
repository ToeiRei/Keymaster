name: Release

on:
  push:
    # This workflow will run only when you push a tag that starts with 'v'
    # For example: v1.2.1, v1.3.0, etc.
    tags:
      - 'v*.*.*'
    
permissions:
  contents: write
  packages: write
  issues: write

jobs:
  goreleaser:
    runs-on: ubuntu-latest
    steps:
      - name: Checkout
        uses: actions/checkout@v5
        with:
          fetch-depth: 0 # Fetch all history so GoReleaser can generate a changelog if needed

      - name: Set up Go
        uses: actions/setup-go@v6
        with:
          go-version: 1.25.1
<<<<<<< HEAD
          
=======



>>>>>>> 3aca67d0
      - name: Extract Release Notes
        id: extract_notes
        run: |
          NOTES_FILE=$(mktemp)
          VERSION=$(echo "${{ github.ref_name }}" | sed 's/^v//')
          awk -v ver="## [$VERSION]" '$0 ~ ver {p=1; next} p && /^---/ {exit} p' CHANGELOG.md > "$NOTES_FILE"
          echo "notes_path=$NOTES_FILE" >> $GITHUB_OUTPUT

      - name: Run GoReleaser
        uses: goreleaser/goreleaser-action@v6
        with:
          version: '~> v2'
          args: release --clean
          release_notes: ${{ steps.extract_notes.outputs.notes_path }}
          token: ${{ secrets.GITHUB_TOKEN }}
        env:
          # This token is provided by GitHub automatically and is required
          # to create a release and upload assets.
          GITHUB_TOKEN: ${{ secrets.GITHUB_TOKEN }}<|MERGE_RESOLUTION|>--- conflicted
+++ resolved
@@ -25,13 +25,7 @@
         uses: actions/setup-go@v6
         with:
           go-version: 1.25.1
-<<<<<<< HEAD
-          
-=======
 
-
-
->>>>>>> 3aca67d0
       - name: Extract Release Notes
         id: extract_notes
         run: |
